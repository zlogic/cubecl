--- conflicted
+++ resolved
@@ -118,11 +118,7 @@
         let vectorization_factor =
             tensor_vectorization_factor(&[4, 2], &shape, &strides, shape.len() - 1);
 
-<<<<<<< HEAD
         let cube_dim = CubeDim::default();
-=======
-        let cube_dim = CubeDim::new(SUBCUBE_DIM_APPROX as u32, SUBCUBE_DIM_APPROX as u32, 1);
->>>>>>> 2b95a9e2
         let cube_count = calculate_cube_count_elemwise::<R::Server>(
             num_elements / vectorization_factor as usize,
             cube_dim,
@@ -132,11 +128,7 @@
             client,
             cube_count,
             cube_dim,
-<<<<<<< HEAD
-            ArrayArg::new(&handle, num_elements),
-=======
             ArrayArg::vectorized(vectorization_factor, &handle, num_elements),
->>>>>>> 2b95a9e2
         );
 
         Self::new(shape, strides, handle)
